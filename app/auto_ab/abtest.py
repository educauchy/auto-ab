import warnings

import numpy as np
import pandas as pd
import math, os
from collections import Counter, defaultdict
from scipy.stats import mannwhitneyu, ttest_ind, shapiro, mode, t
from typing import Dict, List, Any, Union, Optional, Callable, Tuple
from tqdm.auto import tqdm
from .splitter import Splitter
from .graphics import Graphics
from hyperopt import hp, fmin, tpe, Trials, space_eval


metric_name_typing = Union[str, Callable[[np.array], Union[int, float]]]

class ABTest:
    """Perform AB-test"""
    def __init__(self, alpha: float = 0.05, beta: float = 0.20,
                 alternative: str = 'two-sided', split_ratios: Tuple[float, float] = (0.5, 0.5),
                 metric_type: str = 'solid',
                 metric_name: metric_name_typing = 'mean',
                 config: Dict[Any, Any] = None) -> None:
        if config is None:
            self.alpha = alpha                  # use self.__alpha everywhere in the class
            self.beta = beta                    # use self.__beta everywhere in the class
            self.alternative = alternative      # use self.__alternative everywhere in the class
            self.metric_type = metric_type      # use self.__metric_type everywhere in the class
            self.metric_name = metric_name      # use self.__metric_name everywhere in the class
            self.split_ratios = split_ratios
        else:
            self.config(config)

        self.target: Optional[str] = None
        self.numerator: Optional[str] = None
        self.denominator: Optional[str] = None
        self.dataset: pd.DataFrame = None
        self.initial_dataset: pd.DataFrame = None    # for ratio metrics to keep old dataset
        self.splitter: Splitter = None
        self.split_rates: List[float] = None
        self.increment_list: List[float] = None
        self.increment_extra: Dict[str, float] = None

    def __str__(self):
        return f"ABTest(alpha={self.__alpha}, beta={self.__beta}, alternative='{self.__alternative}')"

    @property
    def alpha(self) -> float:
        return self.__alpha

    @alpha.setter
    def alpha(self, value: float) -> None:
        if 0 <= value <= 1:
            self.__alpha = value
        else:
            raise Exception('Alpha must be inside interval [0, 1]. Your input: {}.'.format(value))

    @property
    def beta(self) -> float:
        return self.__beta

    @beta.setter
    def beta(self, value: float) -> None:
        if 0 <= value <= 1:
            self.__beta = value
        else:
            raise Exception('Beta must be inside interval [0, 1]. Your input: {}.'.format(value))

    @property
    def split_ratios(self) -> Tuple[float, float]:
        return self.__split_ratios

    @split_ratios.setter
    def split_ratios(self, value: Tuple[float, float]) -> None:
        if isinstance(value, tuple) and len(value) == 2 and sum(value) == 1:
            self.__split_ratios = value
        else:
            raise Exception('Split ratios must be a tuple with two shares which has a sum of 1. Your input: {}.'.format(value))

    @property
    def alternative(self) -> str:
        return self.__alternative

    @alternative.setter
    def alternative(self, value: str) -> None:
        if value in ['less', 'greater', 'two-sided']:
            self.__alternative = value
        else:
            raise Exception("Alternative must be either 'less', 'greater', or 'two-sided'. Your input: '{}'.".format(value))

    @property
    def metric_type(self) -> str:
        return self.__metric_type

    @metric_type.setter
    def metric_type(self, value: str) -> None:
        if value in ['solid', 'ratio']:
            self.__metric_type = value
        else:
            raise Exception("Metric type must be either 'solid' or 'ratio'. Your input: '{}'.".format(value))

    @property
    def metric_name(self) -> metric_name_typing:
        return self.__metric_name

    @metric_name.setter
    def metric_name(self, value: metric_name_typing) -> None:
        if value in ['mean', 'median'] or callable(value):
            self.__metric_name = value
        else:
            raise Exception("Metric name must be either 'mean' or 'median'. Your input: '{}'.".format(value))

    @property
    def group_col(self) -> str:
        return self.__group_col

    @group_col.setter
    def group_col(self, value: str) -> None:
        if value in self.dataset.columns:
            self.__group_col = value
        else:
            raise Exception('Group column name must be presented in dataset. Your input: {}.'.format(value))

    def config(self, config: Dict[Any, Any]) -> None:
        self.alpha          = config['hypothesis']['alpha']
        self.beta           = config['hypothesis']['beta']
        self.alternative    = config['hypothesis']['alternative']
        self.metric_type    = config['metric']['metric_type']
        self.metric_name    = config['metric']['metric_name']
        self.split_ratios   = config['data']['split_ratios']

    def _add_increment(self, X: Union[pd.DataFrame, np.array] = None,
                       inc_value: Union[float, int] = None) -> np.array:
        """
        Add constant increment to a list
        :param X: Numpy array to modify
        :param inc_value: Constant addendum to each value
        :returns: Modified X array
        """
        if self.__metric_type == 'solid':
            return X + inc_value
        elif self.__metric_type == 'ratio':
            X.loc[:, 'inced'] = X[self.numerator] + inc_value
            X.loc[:, 'diff'] = X[self.denominator] - X[self.numerator]
            X.loc[:, 'rand_inc'] = np.random.randint(0, X['diff'] + 1, X.shape[0])
            X.loc[:, 'numerator_new'] = X[self.numerator] + X['rand_inc']

            X[self.numerator] = np.where(X['inced'] < X[self.denominator], X['inced'], X['numerator_new'])
            return X[[self.numerator, self.denominator]]

    def _split_data(self, split_rate: float) -> None:
        """
        Add 'group' column
        :param split_rate: Split rate of control/treatment
        :return: None
        """
        split_rate: float = self.split_rate if split_rate is None else split_rate
        self.dataset = self.splitter.fit(self.dataset, self.target, self.numerator, self.denominator, split_rate)

    def _read_file(self, path: str) -> pd.DataFrame:
        """
        Read file and return pandas dataframe
        :param path: Path to file
        :returns: Pandas DataFrame
        """
        _, file_ext = os.path.splitext(path)
        if file_ext == '.csv':
            return pd.read_csv(path, encoding='utf8')
        elif file_ext == '.xls' or file_ext == '.xlsx':
            return pd.read_excel(path, encoding='utf8')

    def _manual_ttest(self, A_mean: float, A_var: float, A_size: int, B_mean: float, B_var: float, B_size: int) -> int:
        t_stat_empirical = (A_mean - B_mean) / (A_var / A_size + B_var / B_size) ** (1/2)
        df = A_size + B_size - 2

        test_result: int = 0
        if self.__alternative == 'two-sided':
            lcv, rcv = t.ppf(self.__alpha / 2, df), t.ppf(1.0 - self.__alpha / 2, df)
            if not (lcv < t_stat_empirical < rcv):
                test_result = 1
        elif self.__alternative == 'left':
            lcv = t.ppf(self.__alpha, df)
            if t_stat_empirical < lcv:
                test_result = 1
        elif self.__alternative == 'right':
            rcv = t.ppf(1 - self.__alpha, df)
            if t_stat_empirical > rcv:
                test_result = 1

        return test_result

    def _linearize(self, numerator: str = '', denominator: str = ''):
            X = self.dataset.loc[self.dataset[self.__group_col] == 'A']
            K = round(sum(X[numerator]) / sum(X[denominator]), 4)
            self.dataset.loc[:, f'{numerator}_{denominator}'] = self.dataset[numerator] - K * self.dataset[denominator]
            self.target = f'{numerator}_{denominator}'

    def _delta_params(self, df: pd.DataFrame, numerator: str, denominator: str = None) -> Tuple[float, float]:
        """
        Calculated expectation and variance for ratio metric using delta approximation
        :param df: Pandas DataFrame of particular group (A, B, etc)
        :param numerator: Ratio numerator column name
        :param denominator: Ratio denominator column name
        :return: Tuple with mean and variance of ratio
        """
        num = df[numerator]
        den = df[denominator]
        num_mean = num.mean()
        num_var = num.var()
        den_mean = den.mean()
        den_var = den.var()
        cov = df[[numerator, denominator]].cov().iloc[0, 1]
        n = len(num)

        bias_correction = (den_mean / num_mean ** 3) * (num_var / n) - cov / (n * num_mean ** 2)
        mean = den_mean / num_mean - 1 + bias_correction
        var = den_var / num_mean ** 2 - 2 * (den_mean / num_mean ** 3) * cov + (den_mean ** 2 / num_mean ** 4) * num_var

        return (mean, var)

    def _taylor_params(self, df: pd.DataFrame) -> Tuple[float, float]:
        """
        Calculated expectation and variance for ratio metric using Taylor expansion approximation
        :param df: Pandas DataFrame of particular group (A, B, etc)
        :param numerator: Ratio numerator column name
        :param denominator: Ratio denominator column name
        :return: Tuple with mean and variance of ratio
        """
        num = df[self.__numerator]
        den = df[self.__denominator]
        mean = num.mean() / den.mean() - df[[self.__numerator, self.__denominator]].cov()[0, 1] / (den.mean() ** 2) + den.var() * num.mean() / (den.mean() ** 3)
        var = (num.mean() ** 2) / (den.mean() ** 2) * (num.var() / (num.mean() ** 2) - 2 * df[[self.__numerator, self.___denominator]].cov()[0, 1]) / (num.mean() * den.mean() + den.var() / (den.mean() ** 2))

        return (mean, var)

    def set_increment(self, inc_var: List[float] = None, extra_params: Dict[str, float] = None) -> None:
        self.increment_list = inc_var
        self.increment_extra = extra_params

    def use_dataset(self, X: pd.DataFrame, id_col: str = None, target: Optional[str] = None,
                    group_col: str = None,
                    numerator: Optional[str] = None, denominator: Optional[str] = None) -> None:
        """
        Put dataset for analysis
        :param X: Pandas DataFrame for analysis
        :param id_col: Id column name
        :param target: Target column name
        :param numerator: Ratio numerator column name
        :param denominator: Ratio denominator column name
        """
        self.dataset = X
        self.id_col = id_col
        self.group_col = group_col
        self.target = target
        self.numerator = numerator
        self.denominator = denominator

    def load_dataset(self, path: str = '', id_col: str = None, target: Optional[str] = None,
                     group_col: str = None,
                     numerator: Optional[str] = None, denominator: Optional[str] = None) -> None:
        """
        Load dataset for analysis
        :param path: Path to the dataset for analysis
        :param id_col: Id column name
        :param target: Target column name
        :param numerator: Ratio numerator column name
        :param denominator: Ratio denominator column name
        """
        self.dataset = self._read_file(path)
        self.id_col = id_col
        self.group_col = group_col
        self.target = target
        self.numerator = numerator
        self.denominator = denominator

    def ratio_bootstrap(self, X: pd.DataFrame = None, Y: pd.DataFrame = None,
                        n_boot_samples: int = 5000) -> int:
        if X is None and Y is None:
            X = self.dataset[self.dataset[self.__group_col] == 'A']
            Y = self.dataset[self.dataset[self.__group_col] == 'B']

        a_metric_total = sum(X[self.numerator]) / sum(X[self.denominator])
        b_metric_total = sum(Y[self.numerator]) / sum(Y[self.denominator])
        origin_mean = b_metric_total - a_metric_total
        boot_diffs = []
        boot_a_metric = []
        boot_b_metric = []

        for _ in tqdm(range(n_boot_samples)):
            a_boot = X[X[self.id_col].isin(X[self.id_col].sample(X[self.id_col].nunique(), replace=True))]
            b_boot = Y[Y[self.id_col].isin(Y[self.id_col].sample(Y[self.id_col].nunique(), replace=True))]
            a_boot_metric = sum(a_boot[self.numerator]) / sum(a_boot[self.denominator])
            b_boot_metric = sum(b_boot[self.numerator]) / sum(b_boot[self.denominator])
            boot_a_metric.append(a_boot_metric)
            boot_b_metric.append(b_boot_metric)
            boot_diffs.append(b_boot_metric - a_boot_metric)

        # correction
        boot_mean = np.mean(boot_diffs)
        delta = abs(origin_mean - boot_mean)
        boot_diffs = [boot_diff + delta for boot_diff in boot_diffs]
        delta_a = abs(a_metric_total - np.mean(boot_a_metric))
        delta_b = abs(b_metric_total - np.mean(boot_b_metric))
        boot_a_metric = [boot_a_diff + delta_a for boot_a_diff in boot_a_metric]
        boot_b_metric = [boot_b_diff + delta_b for boot_b_diff in boot_b_metric]

        pd_metric_diffs = pd.DataFrame(boot_diffs)

        left_quant = self.__alpha / 2
        right_quant = 1 - self.__alpha / 2
        ci = pd_metric_diffs.quantile([left_quant, right_quant])
        ci_left, ci_right = float(ci.iloc[0]), float(ci.iloc[1])

        test_result: int = 0 # 0 - cannot reject H0, 1 - reject H0
        if ci_left > 0 or ci_right < 0: # left border of ci > 0 or right border of ci < 0
            test_result = 1

        return test_result

    def ratio_taylor(self, X: pd.DataFrame = None, Y: pd.DataFrame = None) -> int:
        """
        Calculate expectation and variance of ratio for each group
        and then use t-test for hypothesis testing
        Source: http://www.stat.cmu.edu/~hseltman/files/ratio.pdf
        :param numerator: Ratio numerator column name
        :param denominator: Ratio denominator column name
        :return: Hypothesis test result: 0 - cannot reject H0, 1 - reject H0
        """
        if X is None and Y is None:
            X = self.dataset[self.dataset[self.__group_col] == 'A']
            Y = self.dataset[self.dataset[self.__group_col] == 'B']

        A_mean, A_var = self._taylor_params(X, self.__numerator, self.__denominator)
        B_mean, B_var = self._taylor_params(Y, self.__numerator, self.__denominator)
        test_result: int = self._manual_ttest(A_mean, A_var, X.shape[0], B_mean, B_var, Y.shape[0])

        return test_result

    def delta_method(self, X: pd.DataFrame = None, Y: pd.DataFrame = None) -> int:
        """
        Delta method with bias correction for ratios
        Source: https://arxiv.org/pdf/1803.06336.pdf
        :param X: Group A
        :param Y: Group B
        :return: Hypothesis test result: 0 - cannot reject H0, 1 - reject H0
        """
        if X is None and Y is None:
            X = self.dataset[self.dataset[self.__group_col] == 'A']
            Y = self.dataset[self.dataset[self.__group_col] == 'B']

        A_mean, A_var = self._delta_params(X, self.numerator, self.denominator)
        B_mean, B_var = self._delta_params(Y, self.numerator, self.denominator)
        test_result: int = self._manual_ttest(A_mean, A_var, X.shape[0], B_mean, B_var, Y.shape[0])

        return test_result

    def linearization(self, is_grouped: bool = False) -> None:
        """
        Important: there is an assumption that all data is already grouped by user
        s.t. numerator for user = sum of numerators for user for different time periods
        and denominator for user = sum of denominators for user for different time periods
        Source: https://research.yandex.com/publications/148
        :param numerator: Ratio numerator column name
        :param denominator: Ratio denominator column name
        :return: None
        """
        if not is_grouped:
            not_ratio_columns = self.dataset.columns[~self.dataset.columns.isin([self.numerator, self.denominator])].tolist()
            df_grouped = self.dataset.groupby(by=not_ratio_columns, as_index=False).agg({
                self.numerator: 'sum',
                self.denominator: 'sum'
            })
            self.initial_dataset = self.dataset.copy(deep=True)
            self.dataset = df_grouped
        self._linearize(self.numerator, self.denominator)

    def test_hypothesis(self, X: np.array = None, Y: np.array = None) -> Tuple[int, float, float]:
        """
        Perform Welch's t-test / Mann-Whitney test for means/medians
        :param X: Group A
        :param Y: Group B
        :return: Tuple: (test result: 0 - cannot reject H0, 1 - reject H0,
                        statistics,
                        p-value)
        """
        if X is None or Y is None:
            X = self.dataset.loc[self.dataset[self.__group_col] == 'A', self.target].to_numpy()
            Y = self.dataset.loc[self.dataset[self.__group_col] == 'B', self.target].to_numpy()

        test_result: int = 0
        pvalue: float = self.__alpha + 0.01
        stat: float = 0
        if self.metric_name == 'mean':
            normality_passed = shapiro(X)[1] >= self.__alpha and shapiro(Y)[1] >= self.__alpha
            if not normality_passed:
                warnings.warn('One or both distributions are not normally distributed')
            stat, pvalue = ttest_ind(X, Y, equal_var=False, alternative=self.__alternative)
        elif self.metric_name == 'median':
            stat, pvalue = mannwhitneyu(X, Y, alternative=self.__alternative)
        if pvalue <= self.__alpha:
            test_result = 1

        return (test_result, stat, pvalue)

    def test_hypothesis_buckets(self, X: np.array, Y: np.array,
                                metric: Optional[Callable[[Any], float]] = None,
                                n_buckets: int = 1000) -> int:
        """
        Perform buckets hypothesis testing
        :param X: Null hypothesis distribution
        :param Y: Alternative hypothesis distribution
        :param metric: Custom metric (mean, median, percentile (1, 2, ...), etc
        :param n_buckets: Number of buckets
        :return: Test result: 1 - significant different, 0 - insignificant difference
        """
        if X is None or Y is None:
            X = self.dataset.loc[self.dataset[self.__group_col] == 'A', self.target].to_numpy()
            Y = self.dataset.loc[self.dataset[self.__group_col] == 'B', self.target].to_numpy()

        np.random.shuffle(X)
        np.random.shuffle(Y)
        X_new = np.array([ metric(x) for x in np.array_split(X, n_buckets) ])
        Y_new = np.array([ metric(y) for y in np.array_split(Y, n_buckets) ])

        test_result: int = 0
        if shapiro(X_new)[1] >= self.__alpha and shapiro(Y_new)[1] >= self.__alpha:
            _, pvalue = ttest_ind(X_new, Y_new, equal_var=False, alternative=self.__alternative)
            if pvalue <= self.__alpha:
                test_result = 1
        else:
            def metric(X: np.array):
                modes, _ = mode(X)
                return sum(modes) / len(modes)
            test_result = self.test_hypothesis_boot_confint(X_new, Y_new, metric)

        return test_result

    def test_hypothesis_strat_confint(self, metric: Optional[Callable[[Any], float]] = None,
                            strata_col: str = '', n_boot_samples: int = 5000,
                            weights: Dict[str, float] = None) -> int:
        """
        Perform stratification with confidence interval
        :param metric: Custom metric (mean, median, percentile (1, 2, ...), etc
        :param strata_col: Column name of strata column
        :return: Test result: 1 - significant different, 0 - insignificant difference
        """
        metric_diffs: List[float] = []
        X = self.dataset.loc[self.dataset[self.__group_col] == 'A']
        Y = self.dataset.loc[self.dataset[self.__group_col] == 'B']
        for _ in tqdm(range(n_boot_samples)):
            x_strata_metric = 0
            y_strata_metric = 0
            for strat in weights.keys():
                X_strata = X.loc[X[strata_col] == strat, self.target]
                Y_strata = Y.loc[Y[strata_col] == strat, self.target]
                x_strata_metric += (metric(np.random.choice(X_strata, size=X_strata.shape[0] // 2, replace=False)) * weights[strat])
                y_strata_metric += (metric(np.random.choice(Y_strata, size=Y_strata.shape[0] // 2, replace=False)) * weights[strat])
            metric_diffs.append(metric(x_strata_metric) - metric(y_strata_metric))
        pd_metric_diffs = pd.DataFrame(metric_diffs)

        left_quant = self.__alpha / 2
        right_quant = 1 - self.__alpha / 2
        ci = pd_metric_diffs.quantile([left_quant, right_quant])
        ci_left, ci_right = float(ci.iloc[0]), float(ci.iloc[1])

        test_result: int = 0 # 0 - cannot reject H0, 1 - reject H0
        if ci_left > 0 or ci_right < 0: # left border of ci > 0 or right border of ci < 0
            test_result = 1

        return test_result

    def test_hypothesis_boot_est(self, X: np.array, Y: np.array,
                        n_boot_samples: int = 5000,
                        metric: Optional[Callable[[Any], float]] = None) -> float:
        """
        Perform bootstrap confidence interval with
        :param X: Null hypothesis distribution
        :param Y: Alternative hypothesis distribution
        :param metric: Custom metric (mean, median, percentile (1, 2, ...), etc
        :returns: Type I error rate
        """
        if X is None or Y is None:
            X = self.dataset.loc[self.dataset[self.__group_col] == 'A', self.target].to_numpy()
            Y = self.dataset.loc[self.dataset[self.__group_col] == 'B', self.target].to_numpy()

        metric_diffs: List[float] = []
        for _ in tqdm(range(n_boot_samples)):
            x_boot = np.random.choice(X, size=X.shape[0], replace=True)
            y_boot = np.random.choice(Y, size=Y.shape[0], replace=True)
            metric_diffs.append( metric(x_boot) - metric(y_boot) )
        pd_metric_diffs = pd.DataFrame(metric_diffs)

        left_quant = self.__alpha / 2
        right_quant = 1 - self.__alpha / 2
        ci = pd_metric_diffs.quantile([left_quant, right_quant])
        ci_left, ci_right = float(ci.iloc[0]), float(ci.iloc[1])

        criticals = [0, 0]
        for boot in pd_metric_diffs:
            if boot < 0 and boot < ci_left:
                criticals[0] += 1
            elif boot > 0 and boot > ci_right:
                criticals[1] += 1
        false_positive = min(criticals) / pd_metric_diffs.shape[0]

        return false_positive

    def test_hypothesis_boot_confint(self, X: np.array, Y: np.array,
                        n_boot_samples: int = 5000,
                        metric: Optional[Callable[[Any], float]] = None) -> int:
        """
        Perform bootstrap confidence interval
        :param X: Null hypothesis distribution
        :param Y: Alternative hypothesis distribution
        :param metric: Custom metric (mean, median, percentile (1, 2, ...), etc
        :returns: Ratio of rejected H0 hypotheses to number of all tests
        """
        if X is None or Y is None:
            X = self.dataset.loc[self.dataset[self.__group_col] == 'A', self.target].to_numpy()
            Y = self.dataset.loc[self.dataset[self.__group_col] == 'B', self.target].to_numpy()

        metric_diffs: List[float] = []
        for _ in tqdm(range(n_boot_samples)):
            x_boot = np.random.choice(X, size=X.shape[0], replace=True)
            y_boot = np.random.choice(Y, size=Y.shape[0], replace=True)
            metric_diffs.append( metric(x_boot) - metric(y_boot) )
        pd_metric_diffs = pd.DataFrame(metric_diffs)

        left_quant = self.__alpha / 2
        right_quant = 1 - self.__alpha / 2
        ci = pd_metric_diffs.quantile([left_quant, right_quant])
        ci_left, ci_right = float(ci.iloc[0]), float(ci.iloc[1])

        test_result: int = 0 # 0 - cannot reject H0, 1 - reject H0
        if ci_left > 0 or ci_right < 0: # left border of ci > 0 or right border of ci < 0
                test_result = 1

        return test_result

    def test_boot_hypothesis(self, X: np.array, Y: np.array,
                             n_boot_samples: int = 5000,
                             use_correction: bool = False) -> float:
        """
        Perform T-test for independent samples with unequal number of observations and variance
        :param X: Null hypothesis distribution
        :param Y: Alternative hypothesis distribution
        :returns: Ratio of rejected H0 hypotheses to number of all tests
        """
        if X is None or Y is None:
            X = self.dataset.loc[self.dataset[self.__group_col] == 'A', self.target].to_numpy()
            Y = self.dataset.loc[self.dataset[self.__group_col] == 'B', self.target].to_numpy()

        T: int = 0
        for _ in range(n_boot_samples):
            x_boot = np.random.choice(X, size=X.shape[0], replace=True)
            y_boot = np.random.choice(Y, size=Y.shape[0], replace=True)

            T_boot = (np.mean(x_boot) - np.mean(y_boot)) / (np.var(x_boot) / x_boot.shape[0] + np.var(y_boot) / y_boot.shape[0])
            test_res = ttest_ind(x_boot, y_boot, equal_var=False, alternative=self.__alternative)

            if (use_correction and (T_boot >= (test_res[1] / n_boot_samples))) or \
                    (not use_correction and (T_boot >= test_res[1])):
                T += 1

        pvalue = T / n_boot_samples

        return pvalue

    def sample_size(self, std: float = None, effect_size: float = None,
                    split_ratios: Tuple[float, float] = None) -> Tuple[int, int]:
        """
        Calculation of sample size for each test group
        :param std: Standard deviation of a test metric
        :param effect_size: Lift in metric
        :param group_shares: Shares of A and B groups
        :return: Number of observations needed in each group
        """
        control_share, treatment_share = split_ratios if split_ratios is not None else self.__split_ratios
        if treatment_share == 0.5:
            alpha: float = (1 - self.__alpha / 2) if self.__alternative == 'two-sided' else (1 - self.__alpha)
            n_samples: int = round(2 * (t.ppf(alpha) + t.ppf(1 - self.__beta)) * std ** 2 / (effect_size ** 2), 0) + 1
            return (n_samples, n_samples)
        else:
            alpha: float = (1 - self.__alpha / 2) if self.__alternative == 'two-sided' else (1 - self.__alpha)
            n: int = round((((t.ppf(alpha) + t.ppf(1 - self.__beta)) * std ** 2 / (effect_size ** 2))) \
                      / (treatment_share * control_share), 0) + 1
            a_samples, b_samples = round(n * control_share, 0) + 1, round(n * treatment_share, 0) + 1
        return (a_samples, b_samples)

    def mde(self, std: float = None, n_samples: int = None) -> float:
        """
        Calculate Minimum Detectable Effect using Margin of Error formula
        :param std: Pooled standard deviatioin
        :param n_samples: Number of samples for each group
        :return: MDE, in absolute lift
        """
        alpha: float = (1 - self.__alpha / 2) if self.__alternative == 'two-sided' else (1 - self.__alpha)
        mde: float = np.sqrt( 2 * (t.ppf(alpha) + t.ppf(1 - self.__beta)) * std / n_samples )
        return mde

<<<<<<< HEAD
    def mde_simulation(self, n_iter: int = 20000, strategy: str = 'simple_test', strata: Optional[str] = '',
            metric_type: str = 'solid', n_boot_samples: Optional[int] = 10000, n_buckets: Optional[int] = None,
            metric: Optional[Callable[[Any], float]] = None, strata_weights: Optional[Dict[str, float]] = None,
            use_correction: Optional[bool] = True, to_csv: bool = False,
            csv_path: str = None, verbose: bool = False) -> Dict[float, Dict[float, float]]:
        """
        Simulation process of determining appropriate split rate and increment rate for experiment
        :param n_iter: Number of iterations of simulation
        :param strategy: Name of strategy to use in experiment assessment
        :param strata: Strata column
        :param n_boot_samples: Number of bootstrap samples
        :param n_buckets: Number of buckets
        :param metric: Custom metric (mean, median, percentile (1, 2, ...), etc
        :param strata_weights: Pre-experiment weights for strata column
        :param use_correction: Whether or not to use correction for multiple tests
        :param to_csv: Whether or not to save result to a .csv file
        :param csv_path: CSV file path
        :return: Dict with ratio of hypotheses rejected under certain split rate and increment
        """
        if n_boot_samples < 1:
            raise Exception('Number of bootstrap samples must be 1 or more. Your input: {}.'.format(n_boot_samples))
        imitation_log: Dict[float, Dict[float, int]] = defaultdict(float)
        csv_pd = pd.DataFrame()
        for split_rate in self.split_rates:
            imitation_log[split_rate] = {}
            for inc in self.increment_list:
                imitation_log[split_rate][inc] = 0
                curr_iter = 0
                for it in range(n_iter):
                    curr_iter += 1
                    if verbose:
                        print(f'Split_rate: {split_rate}, inc_rate: {inc}, iter: {it}')
                    self._split_data(split_rate)
                    if self.__metric_type == 'solid':
                        control, treatment = self.dataset.loc[self.dataset[self.__group_col] == 'A', self.target].to_numpy(), \
                                             self.dataset.loc[self.dataset[self.__group_col] == 'B', self.target].to_numpy()
                        treatment = self._add_increment('solid', treatment, inc)
                    elif self.__metric_type == 'ratio':
                        control, treatment = self.dataset.loc[self.dataset[self.__group_col] == 'A', [self.numerator, self.denominator]], \
                                             self.dataset.loc[self.dataset[self.__group_col] == 'B', [self.numerator, self.denominator]]
                        treatment = self._add_increment('ratio', treatment, inc)

                    if strategy == 'simple_test':
                        test_result: int = self.test_hypothesis(control, treatment)
                        imitation_log[split_rate][inc] += test_result
                    elif strategy == 'delta_method':
                        test_result: int = self.delta_method(control, treatment)
                        imitation_log[split_rate][inc] += test_result
                    elif strategy == 'ratio_taylor':
                        test_result: int = self.ratio_taylor(control, treatment)
                        imitation_log[split_rate][inc] += test_result
                    elif strategy == 'boot_hypothesis':
                        pvalue: float = self.test_boot_hypothesis(control, treatment, use_correction=use_correction)
                        if pvalue <= self.__alpha:
                            imitation_log[split_rate][inc] += 1
                    elif strategy == 'boot_est':
                        pvalue: float = self.test_hypothesis_boot_est(control, treatment, metric=metric)
                        if pvalue <= self.__alpha:
                            imitation_log[split_rate][inc] += 1
                    elif strategy == 'boot_confint':
                        test_result: int = self.test_hypothesis_boot_confint(control, treatment, metric=metric)
                        imitation_log[split_rate][inc] += test_result
                    elif strategy == 'strata_confint':
                        test_result: int = self.test_hypothesis_strat_confint(metric=metric,
                                                                              strata_col=strata,
                                                                              weights=strata_weights)
                        imitation_log[split_rate][inc] += test_result
                    elif strategy == 'buckets':
                        test_result: int = self.test_hypothesis_buckets(control, treatment,
                                                                        metric=metric,
                                                                        n_buckets=n_buckets)
                        imitation_log[split_rate][inc] += test_result
                    elif strategy == 'formula':
                        pass

                    # do not need to proceed if already achieved desired level
                    if imitation_log[split_rate][inc] / curr_iter >= self.__beta:
                        break

                imitation_log[split_rate][inc] /= curr_iter

                row = pd.DataFrame({
                    'split_rate': [split_rate],
                    'increment': [inc],
                    'pval_sign_share': [imitation_log[split_rate][inc]]})
                csv_pd = csv_pd.append(row)

        if to_csv:
            csv_pd.to_csv(csv_path, index=False)
        return dict(imitation_log)

=======
>>>>>>> 94bcea0c
    def mde_hyperopt(self, n_iter: int = 20000, strategy: str = 'simple_test', params: Dict[str, List[float]] = None,
                     to_csv: bool = False, csv_path: str = None) -> None:
        def objective(params) -> float:
            split_rate, inc = params['split_rate'], params['inc']
            self._split_data(split_rate)
            control, treatment = self.dataset.loc[self.dataset[self.__group_col] == 'A', self.target].to_numpy(), \
                                 self.dataset.loc[self.dataset[self.__group_col] == 'B', self.target].to_numpy()
            treatment = self._add_increment('solid', treatment, inc)
            pvalue_mean = 0
            for it in range(n_iter):
                pvalue_mean += self.test_hypothesis(control, treatment)
            pvalue_mean /= n_iter
            return -pvalue_mean

        space = {}
        for param, values in params.items():
            space[param] = hp.uniform(param, values[0], values[1])
            # space[param] = hp.choice(param, )

        trials = Trials()
        print('\nSpace')
        print(space)
        best = fmin(objective,
                    space,
                    algo=tpe.suggest,
                    max_evals=10,
                    trials=trials
                    )
        print('\nBest')
        print(best)

        # Get the values of the optimal parameters
        best_params = space_eval(space, best)
        print('\nBest params')
        print(best_params)

    def plot(self) -> None:
        gr = Graphics()
        a = self.dataset.loc[self.dataset[self.__group_col] == 'A', self.target].to_numpy()
        b = self.dataset.loc[self.dataset[self.__group_col] == 'B', self.target].to_numpy()
        gr.plot_experiment(a, b, self.__alternative, self.__metric_name, self.__alpha, self.__beta)


if __name__ == '__main__':
    data = pd.DataFrame({
        'id': range(1, 10_002),
        'group': np.random.choice(a=['A', 'B'], size=10_001),
        'cheque': np.random.beta(a=2, b=8, size=10_001)
    })

    ab = ABTest(alpha=0.01, beta=0.2, alternative='greater')
    ab.use_dataset(data, id_col='id', target='cheque', group_col='group')
    ab.plot()<|MERGE_RESOLUTION|>--- conflicted
+++ resolved
@@ -598,100 +598,6 @@
         mde: float = np.sqrt( 2 * (t.ppf(alpha) + t.ppf(1 - self.__beta)) * std / n_samples )
         return mde
 
-<<<<<<< HEAD
-    def mde_simulation(self, n_iter: int = 20000, strategy: str = 'simple_test', strata: Optional[str] = '',
-            metric_type: str = 'solid', n_boot_samples: Optional[int] = 10000, n_buckets: Optional[int] = None,
-            metric: Optional[Callable[[Any], float]] = None, strata_weights: Optional[Dict[str, float]] = None,
-            use_correction: Optional[bool] = True, to_csv: bool = False,
-            csv_path: str = None, verbose: bool = False) -> Dict[float, Dict[float, float]]:
-        """
-        Simulation process of determining appropriate split rate and increment rate for experiment
-        :param n_iter: Number of iterations of simulation
-        :param strategy: Name of strategy to use in experiment assessment
-        :param strata: Strata column
-        :param n_boot_samples: Number of bootstrap samples
-        :param n_buckets: Number of buckets
-        :param metric: Custom metric (mean, median, percentile (1, 2, ...), etc
-        :param strata_weights: Pre-experiment weights for strata column
-        :param use_correction: Whether or not to use correction for multiple tests
-        :param to_csv: Whether or not to save result to a .csv file
-        :param csv_path: CSV file path
-        :return: Dict with ratio of hypotheses rejected under certain split rate and increment
-        """
-        if n_boot_samples < 1:
-            raise Exception('Number of bootstrap samples must be 1 or more. Your input: {}.'.format(n_boot_samples))
-        imitation_log: Dict[float, Dict[float, int]] = defaultdict(float)
-        csv_pd = pd.DataFrame()
-        for split_rate in self.split_rates:
-            imitation_log[split_rate] = {}
-            for inc in self.increment_list:
-                imitation_log[split_rate][inc] = 0
-                curr_iter = 0
-                for it in range(n_iter):
-                    curr_iter += 1
-                    if verbose:
-                        print(f'Split_rate: {split_rate}, inc_rate: {inc}, iter: {it}')
-                    self._split_data(split_rate)
-                    if self.__metric_type == 'solid':
-                        control, treatment = self.dataset.loc[self.dataset[self.__group_col] == 'A', self.target].to_numpy(), \
-                                             self.dataset.loc[self.dataset[self.__group_col] == 'B', self.target].to_numpy()
-                        treatment = self._add_increment('solid', treatment, inc)
-                    elif self.__metric_type == 'ratio':
-                        control, treatment = self.dataset.loc[self.dataset[self.__group_col] == 'A', [self.numerator, self.denominator]], \
-                                             self.dataset.loc[self.dataset[self.__group_col] == 'B', [self.numerator, self.denominator]]
-                        treatment = self._add_increment('ratio', treatment, inc)
-
-                    if strategy == 'simple_test':
-                        test_result: int = self.test_hypothesis(control, treatment)
-                        imitation_log[split_rate][inc] += test_result
-                    elif strategy == 'delta_method':
-                        test_result: int = self.delta_method(control, treatment)
-                        imitation_log[split_rate][inc] += test_result
-                    elif strategy == 'ratio_taylor':
-                        test_result: int = self.ratio_taylor(control, treatment)
-                        imitation_log[split_rate][inc] += test_result
-                    elif strategy == 'boot_hypothesis':
-                        pvalue: float = self.test_boot_hypothesis(control, treatment, use_correction=use_correction)
-                        if pvalue <= self.__alpha:
-                            imitation_log[split_rate][inc] += 1
-                    elif strategy == 'boot_est':
-                        pvalue: float = self.test_hypothesis_boot_est(control, treatment, metric=metric)
-                        if pvalue <= self.__alpha:
-                            imitation_log[split_rate][inc] += 1
-                    elif strategy == 'boot_confint':
-                        test_result: int = self.test_hypothesis_boot_confint(control, treatment, metric=metric)
-                        imitation_log[split_rate][inc] += test_result
-                    elif strategy == 'strata_confint':
-                        test_result: int = self.test_hypothesis_strat_confint(metric=metric,
-                                                                              strata_col=strata,
-                                                                              weights=strata_weights)
-                        imitation_log[split_rate][inc] += test_result
-                    elif strategy == 'buckets':
-                        test_result: int = self.test_hypothesis_buckets(control, treatment,
-                                                                        metric=metric,
-                                                                        n_buckets=n_buckets)
-                        imitation_log[split_rate][inc] += test_result
-                    elif strategy == 'formula':
-                        pass
-
-                    # do not need to proceed if already achieved desired level
-                    if imitation_log[split_rate][inc] / curr_iter >= self.__beta:
-                        break
-
-                imitation_log[split_rate][inc] /= curr_iter
-
-                row = pd.DataFrame({
-                    'split_rate': [split_rate],
-                    'increment': [inc],
-                    'pval_sign_share': [imitation_log[split_rate][inc]]})
-                csv_pd = csv_pd.append(row)
-
-        if to_csv:
-            csv_pd.to_csv(csv_path, index=False)
-        return dict(imitation_log)
-
-=======
->>>>>>> 94bcea0c
     def mde_hyperopt(self, n_iter: int = 20000, strategy: str = 'simple_test', params: Dict[str, List[float]] = None,
                      to_csv: bool = False, csv_path: str = None) -> None:
         def objective(params) -> float:
